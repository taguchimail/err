--- conflicted
+++ resolved
@@ -36,7 +36,6 @@
     md.stripTopLevelTags = False
     return md
 
-<<<<<<< HEAD
 
 class Mde2mdConverter(object):
     def convert(self, mde):
@@ -53,7 +52,8 @@
     """This makes a converter from markdown-extra to markdown, stripping the attributes from extra.
     """
     return Mde2mdConverter()
-=======
+
+
 def xhtml():
     """This makes a converter from markdown to xhtml format.
     It can be called like this:
@@ -62,5 +62,4 @@
 
     html = md_converter.convert(md_txt)
     """
-    return Markdown(output_format='xhtml', extensions=[ExtraExtension()])
->>>>>>> acde3540
+    return Markdown(output_format='xhtml', extensions=[ExtraExtension()])