--- conflicted
+++ resolved
@@ -202,13 +202,8 @@
         self.output.page().mainFrame().scroll(0, self.output.page().mainFrame().scrollBarMaximum(QtCore.Qt.Vertical))
 
 
-<<<<<<< HEAD
-class GraphicBackend(ErrBot):
+class GraphicBackend(TextBackend):
     def __init__(self, config):
-=======
-class GraphicBackend(TextBackend):
-    def __init__(self, *args, **kwargs):
->>>>>>> b17c0075
         self.conn = None
         super().__init__(config)
         self.jid = Identifier('Err')
