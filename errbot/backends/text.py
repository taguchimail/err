--- conflicted
+++ resolved
@@ -1,11 +1,6 @@
 import logging
 import sys
-<<<<<<< HEAD
-from errbot.backends.base import Message, build_message, Identifier, Presence, ONLINE, OFFLINE
-=======
-import config
 from errbot.backends.base import Message, build_message, Identifier, Presence, ONLINE, OFFLINE, MUCRoom, MUCOccupant
->>>>>>> b17c0075
 from errbot.errBot import ErrBot
 from errbot.utils import deprecated
 
@@ -17,14 +12,9 @@
 
 
 class TextBackend(ErrBot):
-<<<<<<< HEAD
 
     def __init__(self, config):
         super().__init__(config)
-=======
-    def __init__(self, *args, **kwargs):
-        super().__init__(*args, **kwargs)
->>>>>>> b17c0075
         self.jid = Identifier('Err')
         self.rooms = set()
 
